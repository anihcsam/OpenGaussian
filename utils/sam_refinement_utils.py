# Multi-view SAM mask refinement imports and utilities
from collections import defaultdict
import torch
from tqdm import tqdm
import math
import numpy as np
from gaussian_renderer import render
from scene.cameras import Camera

import matplotlib.pyplot as plt
from mpl_toolkits.mplot3d import Axes3D 

import rerun as rr
import cv2
import torch.nn.functional as F

import matplotlib.pyplot as plt
import numpy as np

def save_images_and_difference(img1, img2, x, y, filename="comparison.png", title1="Image all", title2="Image exclude"):
    # Pixelwise absolute difference
    diff = np.abs(img1.astype(np.int16) - img2.astype(np.int16)).astype(np.uint8)

    # Add titles as text on images (optional)
    def add_title(image, title):
        img = image.copy()
        cv2.putText(img, title, (10, 30), cv2.FONT_HERSHEY_SIMPLEX, 1, (255,255,255), 2, cv2.LINE_AA)
        return img

    img1 = add_title(img1, title1)
    img2 = add_title(img2, title2)
    diff = add_title(diff, "Pixelwise Difference")
    
    # Add projected point to first image
    cv2.circle(img1, (x, y), radius=5, color=(255, 0, 0), thickness=-1)
    
    # Amplify diff
    diff *= 100

    # Concatenate images horizontally
    combined = np.concatenate([img1, img2, diff], axis=1)
    cv2.imwrite(filename, combined)
    
    threshold = 300
    diff_thr = (diff > threshold).any(axis=2)
    num_non_black_pixels = np.count_nonzero(diff_thr)
    # print(f"non-black pixels: {num_non_black_pixels}")
    NUM_VISIBLE_PIXELS_THRESHOLD = 20
    # if num_non_black_pixels > NUM_VISIBLE_PIXELS_THRESHOLD:
    #     return True
    return False
    

def fix_image(rendered_image):
    if not isinstance(rendered_image, np.ndarray):
        rendered_image = rendered_image.detach().cpu().numpy()
        rendered_image = np.transpose(rendered_image, (1, 2, 0))
    if rendered_image.dtype != np.uint8:
        rendered_image = np.clip(rendered_image * 255, 0, 255).astype(np.uint8)
    if rendered_image.ndim == 2:
        rendered_image = np.stack([rendered_image]*3, axis=-1)  # Make grayscale 3-channel
    if rendered_image.shape[2] == 1:
        rendered_image = np.repeat(rendered_image, 3, axis=2)
    rendered_image = np.ascontiguousarray(rendered_image)
    
    return rendered_image

def mat_to_quat(matrix: torch.Tensor) -> torch.Tensor:
    """
    Convert rotations given as rotation matrices to quaternions.

    Args:
        matrix: Rotation matrices as tensor of shape (..., 3, 3).

    Returns:
        quaternions with real part last, as tensor of shape (..., 4).
        Quaternion Order: XYZW or say ijkr, scalar-last
    """
    if matrix.size(-1) != 3 or matrix.size(-2) != 3:
        raise ValueError(f"Invalid rotation matrix shape {matrix.shape}.")

    batch_dim = matrix.shape[:-2]
    m00, m01, m02, m10, m11, m12, m20, m21, m22 = torch.unbind(matrix.reshape(batch_dim + (9,)), dim=-1)

    q_abs = _sqrt_positive_part(
        torch.stack(
            [1.0 + m00 + m11 + m22, 1.0 + m00 - m11 - m22, 1.0 - m00 + m11 - m22, 1.0 - m00 - m11 + m22], dim=-1
        )
    )

    # we produce the desired quaternion multiplied by each of r, i, j, k
    quat_by_rijk = torch.stack(
        [
            # pyre-fixme[58]: `**` is not supported for operand types `Tensor` and
            #  `int`.
            torch.stack([q_abs[..., 0] ** 2, m21 - m12, m02 - m20, m10 - m01], dim=-1),
            # pyre-fixme[58]: `**` is not supported for operand types `Tensor` and
            #  `int`.
            torch.stack([m21 - m12, q_abs[..., 1] ** 2, m10 + m01, m02 + m20], dim=-1),
            # pyre-fixme[58]: `**` is not supported for operand types `Tensor` and
            #  `int`.
            torch.stack([m02 - m20, m10 + m01, q_abs[..., 2] ** 2, m12 + m21], dim=-1),
            # pyre-fixme[58]: `**` is not supported for operand types `Tensor` and
            #  `int`.
            torch.stack([m10 - m01, m20 + m02, m21 + m12, q_abs[..., 3] ** 2], dim=-1),
        ],
        dim=-2,
    )

    # We floor here at 0.1 but the exact level is not important; if q_abs is small,
    # the candidate won't be picked.
    flr = torch.tensor(0.1).to(dtype=q_abs.dtype, device=q_abs.device)
    quat_candidates = quat_by_rijk / (2.0 * q_abs[..., None].max(flr))

    # if not for numerical problems, quat_candidates[i] should be same (up to a sign),
    # forall i; we pick the best-conditioned one (with the largest denominator)
    out = quat_candidates[F.one_hot(q_abs.argmax(dim=-1), num_classes=4) > 0.5, :].reshape(batch_dim + (4,))

    # Convert from rijk to ijkr
    out = out[..., [1, 2, 3, 0]]

    out = standardize_quaternion(out)

    return out


def _sqrt_positive_part(x: torch.Tensor) -> torch.Tensor:
    """
    Returns torch.sqrt(torch.max(0, x))
    but with a zero subgradient where x is 0.
    """
    ret = torch.zeros_like(x)
    positive_mask = x > 0
    if torch.is_grad_enabled():
        ret[positive_mask] = torch.sqrt(x[positive_mask])
    else:
        ret = torch.where(positive_mask, torch.sqrt(x), ret)
    return ret


def standardize_quaternion(quaternions: torch.Tensor) -> torch.Tensor:
    """
    Convert a unit quaternion to a standard form: one in which the real
    part is non negative.

    Args:
        quaternions: Quaternions with real part last,
            as tensor of shape (..., 4).

    Returns:
        Standardized quaternions as tensor of shape (..., 4).
    """
    return torch.where(quaternions[..., 3:4] < 0, -quaternions, quaternions)

def log_camera_pose(
    log_name: str,
    translation: np.ndarray,
    rotation_q: np.ndarray,
    intrinsics: np.ndarray,
    frame_width: int = 518,
    frame_height: int = 294,
    image = None,
    translation_prev: np.ndarray = None,
    line_label: str = "",
):
    """
    Log camera (pose + intrinsics) into rerun viewer.

    Args:
        log_name - rerun space to append camera pose to (e.g. same as pcl space name)
        translation - 1x3 translation vector
        rotation_q - 1x4 rotation vector (quaternion)
        intrinsics - 3x3 K matrix
        frame_width, frame_height - image res
        translation_prev - translation vector of prev camera pose
        line_label - label to assign to a line segment connecting two consequtive poses
    """

    # Camera pose
    rr.log(
        f"{log_name}/camera_pose",
        rr.Transform3D(
            translation=translation,
            rotation=rr.Quaternion(xyzw=rotation_q),
            relation=rr.TransformRelation.ParentFromChild,
        ),
    )

    # Camera model
    rr.log(
        f"{log_name}/camera_pose/image",
        rr.Pinhole(
            resolution=[frame_width, frame_height],
            focal_length=[intrinsics[0, 0], intrinsics[1, 1]],
            principal_point=[intrinsics[0, 2], intrinsics[1, 2]],
        ),
    )
    if image is not None:
        rr.log(
            f"{log_name}/camera_pose/image",
            rr.Image(image).compress(jpeg_quality=75),
        )
    rr.log(
                f"{log_name}/camera_pose/coords",
                rr.Arrows3D(
                    vectors=[[1, 0, 0], [0, 1, 0], [0, 0, 1]],
                    colors=[[255, 0, 0], [0, 255, 0], [0, 0, 255]],
                ),
    )

from scene.gaussian_model import GaussianModel
from ashawkey_diff_gaussian_rasterization import GaussianRasterizationSettings, GaussianRasterizer
from utils.sh_utils import eval_sh
def render_single_gaussian(viewpoint_camera, pc: GaussianModel, gaussian_idx: int, scaling_modifier=1.0, **kwargs):
    """
    Render only a single Gaussian splat at the specified index from the model.
    """
    import math
    bg_color = torch.tensor([0, 0, 0], dtype=torch.float32, device="cuda")

    # Set up rasterization configuration
    tanfovx = math.tan(viewpoint_camera.FoVx * 0.5)
    tanfovy = math.tan(viewpoint_camera.FoVy * 0.5)

    raster_settings = GaussianRasterizationSettings(
        image_height=int(viewpoint_camera.image_height),
        image_width=int(viewpoint_camera.image_width),
        tanfovx=tanfovx,
        tanfovy=tanfovy,
        bg=bg_color,
        scale_modifier=scaling_modifier,
        viewmatrix=viewpoint_camera.world_view_transform,
        projmatrix=viewpoint_camera.full_proj_transform,
        sh_degree=pc.active_sh_degree,
        campos=viewpoint_camera.camera_center,
        prefiltered=False,
        debug=False
    )

    rasterizer = GaussianRasterizer(raster_settings=raster_settings)

    # Select only the single Gaussian at gaussian_idx
    means3D = pc.get_xyz[gaussian_idx:gaussian_idx+1]
    means2D = torch.zeros_like(means3D, dtype=means3D.dtype, requires_grad=True, device="cuda")
    try:
        means2D.retain_grad()
    except Exception:
        pass

    opacity = pc.get_opacity[gaussian_idx:gaussian_idx+1]
    scales = pc.get_scaling[gaussian_idx:gaussian_idx+1]
    rotations = pc.get_rotation[gaussian_idx:gaussian_idx+1]
    shs = pc.get_features[gaussian_idx:gaussian_idx+1]

    # If you have precomputed colors, handle here (optional)
    colors_precomp = None
    if kwargs.get("override_color") is not None:
        colors_precomp = kwargs["override_color"]
        if colors_precomp.ndim == 2:
            colors_precomp = colors_precomp[gaussian_idx:gaussian_idx+1]
        elif colors_precomp.ndim == 1:
            colors_precomp = colors_precomp.unsqueeze(0)

    # Rasterize only this Gaussian
    rendered_image, radii, rendered_depth, rendered_alpha = rasterizer(
        means3D=means3D,
        means2D=means2D,
        shs=shs if colors_precomp is None else None,
        colors_precomp=colors_precomp,
        opacities=opacity,
        scales=scales,
        rotations=rotations,
        cov3D_precomp=None
    )
    return rendered_image, radii, rendered_depth, rendered_alpha

def render_gaussians_with_exclusion(viewpoint_camera, pc: GaussianModel, exclude_indices=None, scaling_modifier=1.0, **kwargs):
    """
    Render all Gaussians except those specified in exclude_indices.
    If exclude_indices is empty or None, render all Gaussians.

    Args:
        viewpoint_camera: Camera object.
        pc (GaussianModel): Gaussian model.
        exclude_indices (list or None): Indices to exclude from rendering.
        scaling_modifier (float): Scaling modifier for rendering.
        kwargs: Additional arguments.

    Returns:
        rendered_image, radii, rendered_depth, rendered_alpha
    """
    import math
    bg_color = torch.tensor([0, 0, 0], dtype=torch.float32, device="cuda")

    tanfovx = math.tan(viewpoint_camera.FoVx * 0.5)
    tanfovy = math.tan(viewpoint_camera.FoVy * 0.5)

    raster_settings = GaussianRasterizationSettings(
        image_height=int(viewpoint_camera.image_height),
        image_width=int(viewpoint_camera.image_width),
        tanfovx=tanfovx,
        tanfovy=tanfovy,
        bg=bg_color,
        scale_modifier=scaling_modifier,
        viewmatrix=viewpoint_camera.world_view_transform,
        projmatrix=viewpoint_camera.full_proj_transform,
        sh_degree=pc.active_sh_degree,
        campos=viewpoint_camera.camera_center,
        prefiltered=False,
        debug=False
    )

    rasterizer = GaussianRasterizer(raster_settings=raster_settings)

    # Determine indices to render
    all_indices = list(range(pc.get_xyz.shape[0]))
    if exclude_indices:
        render_indices = [i for i in all_indices if i not in exclude_indices]
    else:
        render_indices = all_indices

    # Select Gaussians to render
    means3D = pc.get_xyz[render_indices]
    means2D = torch.zeros_like(means3D, dtype=means3D.dtype, requires_grad=True, device="cuda")
    try:
        means2D.retain_grad()
    except Exception:
        pass

    opacity = pc.get_opacity[render_indices]
    scales = pc.get_scaling[render_indices]
    rotations = pc.get_rotation[render_indices]
    shs = pc.get_features[render_indices]

    colors_precomp = None
    if kwargs.get("override_color") is not None:
        colors_precomp = kwargs["override_color"]
        if colors_precomp.ndim == 2:
            colors_precomp = colors_precomp[render_indices]
        elif colors_precomp.ndim == 1:
            colors_precomp = colors_precomp.unsqueeze(0)

    rendered_image, radii, rendered_depth, rendered_alpha = rasterizer(
        means3D=means3D,
        means2D=means2D,
        shs=shs if colors_precomp is None else None,
        colors_precomp=colors_precomp,
        opacities=opacity,
        scales=scales,
        rotations=rotations,
        cov3D_precomp=None
    )
    return rendered_image, radii, rendered_depth, rendered_alpha

class MultiViewSAMMaskRefiner:
    """Refines SAM masks by enforcing consistency across overlapping views"""
    
    def __init__(self, overlap_threshold=0.3, consensus_strategy="majority_vote", log_to_rerun=False, visualize_matches=False, vote_collection_strategy = "projection"):
        self.overlap_threshold = overlap_threshold
        self.consensus_strategy = consensus_strategy
        self.log_to_rerun = log_to_rerun
        self.visualize_matches = visualize_matches
        self.vote_collection_strategy = vote_collection_strategy
        if self.log_to_rerun:
            print("MultiViewSAMMaskRefiner initialized with logging to rerun enabled")
        if self.visualize_matches:
            print("MultiViewSAMMaskRefiner initialized with enabled visualization for gaussian matches")
        print(f"Using vote collection strategy: {self.vote_collection_strategy}")
        
    def find_overlapping_cameras(self, cameras):
        """Find pairs of cameras with overlapping views using frustum intersection"""
        overlapping_pairs = []
        camera_overlap_count = [0] * len(cameras)  # Track overlaps per camera
        max_overlaps_per_camera = 7
        
        for i, cam1 in enumerate(cameras):
            # Skip if this camera already has too many overlaps
            if camera_overlap_count[i] >= max_overlaps_per_camera:
                continue
                
            for j, cam2 in enumerate(cameras[i+1:], i+1):
                # Skip if either camera has too many overlaps
                if camera_overlap_count[j] >= max_overlaps_per_camera:
                    continue
                    
                if self._cameras_overlap(cam1, cam2):
                    overlapping_pairs.append((i, j))
                    camera_overlap_count[i] += 1
                    camera_overlap_count[j] += 1
                    
                    # Break if current camera has reached its limit
                    if camera_overlap_count[i] >= max_overlaps_per_camera:
                        break
                        
        return overlapping_pairs
    
    def _cameras_overlap(self, cam1: Camera, cam2: Camera):
        """Determine if two cameras have overlapping views using multiple tests"""
        is_overlap = False
        
        # Extract camera positions and viewing directions
        cam1_in_world = cam1.world_view_transform_no_t.inverse()
        cam2_in_world = cam2.world_view_transform_no_t.inverse()
        
        # Get camera positions and forward directions
        pos1 = cam1_in_world[:3, 3]
        pos2 = cam2_in_world[:3, 3]
        
        # Camera forward direction (POSITIVE Z in camera space)
        forward_cam = torch.tensor([0., 0., 1., 0.], device=cam1_in_world.device)
        
        # Transform to world space
        forward1_in_world = (cam1_in_world @ forward_cam)[:3]
        forward2_in_world = (cam2_in_world @ forward_cam)[:3]
        
        # Normalize directions
        forward1_in_world = forward1_in_world / torch.norm(forward1_in_world)
        forward2_in_world = forward2_in_world / torch.norm(forward2_in_world)
        
        # Calculate distance between cameras
        distance = torch.norm(pos1 - pos2)
        
        # Calculate angle between viewing directions
        dot_product = torch.dot(forward1_in_world, forward2_in_world)
        dot_product = torch.clamp(dot_product, -1.0, 1.0)  # Numerical stability
        angle_between_directions = torch.acos(dot_product)
        
        # 1. Fast rejection test - if cameras are too far apart or facing opposite directions
        max_distance = 100.0
        max_direction_angle = math.pi * 0.75  # 135 degrees
        
        if distance > max_distance or angle_between_directions > max_direction_angle:
            if self.log_to_rerun:
                print(f"Skipping overlap check: distance {distance:.2f} > {max_distance} or angle {angle_between_directions:.2f} > {max_direction_angle}")
            return False
        
        # 2. Special case: cameras are close and looking in similar directions
        # This catches the "side-by-side looking at same point" case
        if distance < 1.0 and angle_between_directions < math.pi / 6:  # 30 degrees
            is_overlap = True
                
        # Define the point-in-fov check function within the outer function
        def _is_point_in_camera_fov(point, camera_pos, camera_forward, fov_x, fov_y):
            """Check if a point is within a camera's field of view"""
            # Vector from camera to point
            to_point = point - camera_pos
            distance = torch.norm(to_point)
            
            # If point is too close to camera, it's not useful for overlap test
            if distance < 0.001:
                return False
                
            to_point_normalized = to_point / distance
            
            # Angle between camera forward and direction to point
            cos_angle = torch.dot(camera_forward, to_point_normalized)
            cos_angle = torch.clamp(cos_angle, -1.0, 1.0)
            
            # If point is behind camera
            if cos_angle <= 0:
                return False
            
            # Check if within horizontal and vertical FOV
            # This is a simplification - for more precision, project to image plane
            angle = torch.acos(cos_angle)
            max_fov = max(fov_x, fov_y) / 2.0
            
            # Add a small margin for partial overlaps
            fov_margin = 0.1  # About 5.7 degrees
            return angle < (max_fov + fov_margin)
        
        # 3. Check intersection of viewing frusta using projected points
        # Generate sample points along each camera's central viewing ray
        # Use more points with varying depths for better coverage
        depths = torch.tensor([0.5, 1.0, 2.0, 5.0, 10.0, 20.0], device=pos1.device)
        
        # Also sample slightly off-axis points for better coverage of the view frustum
        # These offsets create points that are slightly away from the central ray
        offsets = [
            torch.tensor([0.0, 0.0, 0.0], device=pos1.device),  # Center ray
            torch.tensor([0.1, 0.0, 0.0], device=pos1.device),  # Slightly right
            torch.tensor([-0.1, 0.0, 0.0], device=pos1.device), # Slightly left
            torch.tensor([0.0, 0.1, 0.0], device=pos1.device),  # Slightly up
            torch.tensor([0.0, -0.1, 0.0], device=pos1.device)  # Slightly down
        ]
        
        # Extract camera right and up directions for offset calculation
        right1 = cam1_in_world[:3, 0]
        up1 = cam1_in_world[:3, 1]
        right2 = cam2_in_world[:3, 0]
        up2 = cam2_in_world[:3, 1]
        
        # Generate sample points for both cameras
        cam1_sample_points = []
        cam2_sample_points = []
        
        for d in depths:
            # Base point at this depth
            base_point1 = pos1 + d * forward1_in_world
            base_point2 = pos2 + d * forward2_in_world
            
            for offset in offsets:
                # Calculate points with offsets relative to camera orientation
                # Scale offsets by depth for wider coverage at greater distances
                offset_scale = d * 0.1  # 10% of depth as offset scale
                
                # Create offset points for camera 1
                offset_vector1 = offset[0] * right1 * offset_scale + offset[1] * up1 * offset_scale
                cam1_sample_points.append(base_point1 + offset_vector1)
                
                # Create offset points for camera 2
                offset_vector2 = offset[0] * right2 * offset_scale + offset[1] * up2 * offset_scale
                cam2_sample_points.append(base_point2 + offset_vector2)
        
        # Check if points from camera 1 are visible in camera 2
        for point in cam1_sample_points:
            if _is_point_in_camera_fov(point, pos2, forward2_in_world, cam2.FoVx, cam2.FoVy):
                is_overlap = True
                break  # Early exit if overlap found
                    
        # If no overlap found yet, check if points from camera 2 are visible in camera 1
        if not is_overlap:
            for point in cam2_sample_points:
                if _is_point_in_camera_fov(point, pos1, forward1_in_world, cam1.FoVx, cam1.FoVy):
                    is_overlap = True
                    break  # Early exit if overlap found
        
        # 4. Calculate midpoint test (additional test for better detection)
        if not is_overlap:
            # Find a point midway between the cameras
            midpoint = (pos1 + pos2) / 2.0
            
            # Create a point slightly offset from midpoint toward scene center
            # This helps with cameras looking at the same general area
            scene_center_direction = (forward1_in_world + forward2_in_world) / 2.0
            scene_center_direction = scene_center_direction / torch.norm(scene_center_direction)
            
            # Create sample points along the scene center direction from the midpoint
            mid_samples = [midpoint + d * scene_center_direction for d in [1.0, 3.0, 5.0]]
            
            # Check if both cameras can see any of these midpoint samples
            for mid_sample in mid_samples:
                if (_is_point_in_camera_fov(mid_sample, pos1, forward1_in_world, cam1.FoVx, cam1.FoVy) and
                    _is_point_in_camera_fov(mid_sample, pos2, forward2_in_world, cam2.FoVx, cam2.FoVy)):
                    is_overlap = True
                    break
        
        # Visualization and debugging
        if self.log_to_rerun and False:
            rot1_q = mat_to_quat(cam1_in_world[:3, :3].unsqueeze(0)).squeeze(0).cpu().numpy()
            rot2_q = mat_to_quat(cam2_in_world[:3, :3].unsqueeze(0)).squeeze(0).cpu().numpy()
            image1 = cam1.original_image.cpu().numpy().transpose(1, 2, 0)
            if image1.dtype != np.uint8:
                image1 = np.clip(image1 * 255, 0, 255).astype(np.uint8)
            image2 = cam2.original_image.cpu().numpy().transpose(1, 2, 0)
            if image2.dtype != np.uint8:
                image2 = np.clip(image2 * 255, 0, 255).astype(np.uint8)
            
            log_camera_pose(
                "camera_overlap_debug/1",
                cam1_in_world.cpu().numpy()[:3, 3],
                np.array([rot1_q[0], rot1_q[1], rot1_q[2], rot1_q[3]]),
                cam1.intrinsic_matrix.cpu().numpy(),
                cam1.image_width,
                cam1.image_height,
                image=image1,
            )
            log_camera_pose(
                "camera_overlap_debug/2",
                cam2_in_world.cpu().numpy()[:3, 3],
                np.array([rot2_q[0], rot2_q[1], rot2_q[2], rot2_q[3]]),
                cam2.intrinsic_matrix.cpu().numpy(),
                cam2.image_width,
                cam2.image_height,
                image=image2,
            )
            
            # Visualize camera forward directions
            rr.log(
                "camera_overlap_debug/z-vectors",
                rr.Arrows3D(
                    vectors=[forward1_in_world.cpu().numpy(),
                            forward2_in_world.cpu().numpy()],
                    colors=[[0, 0, 255],
                            [0, 50, 255]],
                ),
            )
            
            print("Overlap check between cameras:"
                f"\noverlap: {is_overlap},"
                f"\ndistance: {distance:.2f},"
                f"\nangle: {angle_between_directions:.2f} rad")
            input("Pause (checking camera overlap): press a key to continue")
        
        return is_overlap
    
    def project_3d_points_to_image(self, point_3d, camera: Camera, index_gs = 0, index_cam = 0):
        """
        Project 3D point in world coordinates into 2D image pixel coordinates.
        
        Parameters:
        - points_3d (torch.Tensor): A tensor of shape (3) representing point in world coordinates.
        - world_to_camera (torch.Tensor): A 4x4 transformation matrix mapping world coordinates to camera coordinates.
        - camera_to_pixel (torch.Tensor): A 4x4 transformation matrix mapping camera coordinates to pixel coordinates.
        
        Returns:
        - u,v.
        - flag visible or not
        """
        
        # Convert points to homogeneous coordinates (add a fourth '1' coordinate)
        point_3d_homogeneous = torch.cat([point_3d, torch.tensor([1.0], device=point_3d.device)])

        # Get coordinate of queried point in camera space (direct transform)
        point_camera = camera.world_view_transform_no_t @ point_3d_homogeneous
        if self.log_to_rerun and False:
            rr.log(f"gs_{index_gs}/camera_{index_cam}/camera_pose/gs_in_cam", rr.Points3D(point_camera.cpu().numpy()[:3], radii=0.01, colors=[0, 0, 255]))

        # Check if points are in front of the camera (z > 0 in camera space)
        is_in_front = point_camera[2] > 0

        # Apply projection matrix to map to NDC
        point_clip = camera.projection_matrix_no_t @ point_camera  # Shape: (4)

        # 2. Perspective division
        w = point_clip[3]
        point_ndc = point_clip / w

        # 3. Viewport transformation
        u = point_ndc[0] * (camera.image_width / 2.0) + camera.cx
        v = point_ndc[1] * (camera.image_height / 2.0) + camera.cy

        return int(u), int(v), (0 <= u < camera.image_width and 0 <= v < camera.image_height and is_in_front)
    
    def collect_mask_votes_for_point(self, point_3d, cameras, sam_masks, sam_level=0):
        """Collect mask ID votes for a 3D point from all visible cameras"""
        votes = []
        
        for cam_idx, camera in enumerate(cameras):
            x, y, is_visible = self.project_3d_points_to_image(point_3d, camera)
            
            if is_visible and x is not None and y is not None:
                # Get SAM mask at this pixel
                sam_mask = sam_masks[cam_idx]  # [4, H, W]
                if sam_mask is not None:
                    mask_id = sam_mask[sam_level, y, x].item()
                    votes.append((cam_idx, mask_id))
                    
        return votes
    
    def apply_consensus_rule(self, votes, confidence_threshold=0.8):
        """Apply consensus rule to resolve mask ID conflicts with confidence threshold"""
        if not votes:
            return -1  # Invalid/no consensus
            
        if self.consensus_strategy == "majority_vote":
            # Count votes for each mask ID
            vote_counts = defaultdict(int)
            total_valid_votes = 0
            
            for _, mask_id in votes:
                if mask_id >= 0:  # Only count valid mask IDs
                    vote_counts[mask_id] += 1
                    total_valid_votes += 1
            
            SPAXY_THRESHOLD = 4 # did 62th scene with 3
            if vote_counts and total_valid_votes >= SPAXY_THRESHOLD:
                # Find the mask ID with most votes
                winning_mask_id = max(vote_counts, key=vote_counts.get)
                max_votes = vote_counts[winning_mask_id]
                
                # Calculate confidence as percentage of total valid votes
                confidence = max_votes / total_valid_votes
                
                # Only return consensus if confidence exceeds threshold
                if confidence >= confidence_threshold:
                    return winning_mask_id
                
        return -1  # No consensus
    
    def debug_visualize_projections(self, gaussian_3d, votes, consensus_id, cameras, sam_masks, sam_level=0, 
                            current_cam_idx=None, max_pairs=None, gaussian_idx=None):
        """Debug visualization showing ALL images where the Gaussian projects with valid votes"""
        import matplotlib.pyplot as plt
        import matplotlib.patches as patches
        import numpy as np
        
        if len(votes) < 2:
            return  # Need at least 2 votes for visualization
        
        # Filter out votes with mask ID = -1 (irrelevant points)
        valid_votes = [(cam_idx, mask_id) for cam_idx, mask_id in votes if mask_id != -1]
        if len(valid_votes) < 2:
            return  # Need at least 2 valid votes for visualization
        
        # Get unique camera indices from valid votes
        voting_cameras = list(set([cam_idx for cam_idx, _ in valid_votes]))
        
        # If current camera is provided, add it to the list
        if current_cam_idx is not None and current_cam_idx not in voting_cameras:
            voting_cameras.append(current_cam_idx)
        
        # Sort cameras for consistent visualization
        voting_cameras.sort()
    
        # Calculate grid layout for subplots
        num_cameras = len(voting_cameras)
        if num_cameras <= 4:
            rows, cols = 1, num_cameras
        elif num_cameras <= 8:
            rows, cols = 2, 4
        elif num_cameras <= 12:
            rows, cols = 3, 4
        else:
            rows, cols = 4, 4  # Maximum 16 cameras
            voting_cameras = voting_cameras[:16]  # Limit to 16 for readability
        
        # Create figure with subplots
        fig, axes = plt.subplots(rows, cols, figsize=(4*cols, 4*rows))
        
        # Handle axes properly - ensure axes is always a 2D array
        if rows == 1 and cols == 1:
            axes = np.array([[axes]])
        elif rows == 1:
            axes = axes.reshape(1, -1)
        elif cols == 1:
            axes = axes.reshape(-1, 1)
        
        # Project 3D point to all cameras and visualize
        for idx, cam_idx in enumerate(voting_cameras):
            row = idx // cols
            col = idx % cols
            
            # Get the correct axis
            ax = axes[row, col]
            
            camera = cameras[cam_idx]
            
            # Project 3D point to this camera
            x, y, visible = self.project_3d_points_to_image(gaussian_3d, camera)
            
            # Get mask ID at projection point (with bounds checking)
            mask_id = -1
            if visible and x is not None and y is not None:
                if 0 <= y < sam_masks[cam_idx].shape[1] and 0 <= x < sam_masks[cam_idx].shape[2]:
                    mask_id = sam_masks[cam_idx][sam_level, y, x].item()
            
            # Display camera image
            if hasattr(camera, 'original_image') and camera.original_image is not None:
                img = camera.original_sam_mask.cpu().numpy().transpose(1, 2, 0)[:, :, 0]
                ax.imshow(img)
            else:
                # Create blank image if no original image
                ax.imshow(np.ones((camera.image_height, camera.image_width, 3)) * 0.5)
            
            # Overlay projected point (only if mask ID != -1)
            if visible and x is not None and mask_id != -1:
                circle = patches.Circle((x, y), radius=8, color='red', fill=False, linewidth=3)
                ax.add_patch(circle)
                # Show mask ID on image
                ax.text(x+15, y-15, f'ID: {mask_id}', color='red', fontsize=10, fontweight='bold',
                    bbox=dict(boxstyle="round,pad=0.3", facecolor="white", alpha=0.8))
            
            # Add title with camera info
            vote_info = f"Vote: {mask_id}" if mask_id != -1 else "No vote"
            consensus_info = f"→ {consensus_id}" if mask_id != -1 else ""
            ax.set_title(f'Cam {cam_idx}\n{vote_info} {consensus_info}', fontsize=12)
            
            ax.axis('off')
            
            # Print projection details to console
            print(f"   📷 Cam{cam_idx}: projected=({x}, {y}), visible={visible}, mask_id={mask_id}")
        
        # Hide unused subplots
        for idx in range(len(voting_cameras), rows * cols):
            row = idx // cols
            col = idx % cols
            axes[row, col].axis('off')
        
        # Add overall title with voting info
        vote_info = ', '.join([f'Cam{cam_idx}:ID{mask_id}' for cam_idx, mask_id in valid_votes])
        fig.suptitle(f'3D Point Projection Debug - Gaussian #{gaussian_idx}\n'
                    f'Votes: [{vote_info}] → Consensus: {consensus_id}', 
                    fontsize=16, fontweight='bold')
        
        plt.tight_layout()
        plt.show()
        
        # Wait for user input before continuing
        input("Press Enter to continue...")
        plt.close(fig)
    
    def refine_sam_masks(self, cameras, sam_masks, gaussians: GaussianModel, sam_level=0):
        """Refine SAM masks using multi-view consistency with efficient overlap detection"""
        
        # DEBUG
        print(f"covariance: {gaussians.get_covariance()[0:5]}")
        print(f"rotation shape: {gaussians.get_rotation.shape}")

        
        if self.log_to_rerun:
            rr.init("sam_refinement",spawn=True)
            rr.log(
                "world_frame",
                rr.Arrows3D(
                    vectors=[[1, 0, 0], [0, 1, 0], [0, 0, 1]],
                    colors=[[255, 0, 0], [0, 255, 0], [0, 0, 255]],
                ),
            )
        
        # Pre-compute overlapping camera pairs for efficiency
        print("Computing camera overlaps...")
        overlapping_pairs = self.find_overlapping_cameras(cameras)
        
        # Build adjacency map for quick lookup
        overlap_map = {}
        for i in range(len(cameras)):
            overlap_map[i] = set()
        
        for cam1_idx, cam2_idx in overlapping_pairs:
            overlap_map[cam1_idx].add(cam2_idx)
            overlap_map[cam2_idx].add(cam1_idx)
            
        print(f"Found {len(overlapping_pairs)} overlapping camera pairs")
        
        refined_masks = []
        
        for cam_idx, camera in tqdm(enumerate(cameras), total=len(cameras), desc="Refining masks"):
            if sam_masks[cam_idx] is None:
                refined_masks.append(None)
                continue
                
            original_mask = sam_masks[cam_idx].clone()
            refined_mask = original_mask.clone()
            
            # Get cameras that overlap with current camera
            overlapping_cam_indices = overlap_map[cam_idx]
            
            if not overlapping_cam_indices:
                # No overlaps, keep original mask
                refined_masks.append(refined_mask)
                continue
            
            # Sample subset of Gaussians for efficiency (every 10th Gaussian)
            sample_step = 10
            num_gaussians = gaussians.get_xyz.shape[0]
            
            if self.log_to_rerun:
                rr.log(f"gaussian_pointcloud", rr.Points3D(gaussians.get_xyz.cpu(), radii=0.005, colors=[0, 101, 189]))
            
            # For each sampled Gaussian, collect votes from overlapping cameras only
            for gaussian_idx in range(0, num_gaussians, sample_step):
                DEBUG_INDEX_TO_EXCLUDE = 26052
                # gaussian_idx = DEBUG_INDEX_TO_EXCLUDE
                gaussian_3d = gaussians.get_xyz[gaussian_idx]  # Actual 3D position
                
                if self.log_to_rerun:
                    gaussian_3d_cpu = gaussian_3d.cpu()
                    rr.log(f"gs_{gaussian_idx}", rr.Points3D(gaussian_3d_cpu, radii=0.02, colors=[227,114,34]))
                
                # Project this Gaussian only to overlapping cameras
                votes = []
                for other_cam_idx, other_camera in enumerate(cameras):
                    other_camera = other_camera
                    x, y, visible = self.project_3d_points_to_image(gaussian_3d, other_camera, gaussian_idx, other_cam_idx)
                    fetched_nonzero_diff = False
                    if self.log_to_rerun:
                        print(f"Camera {other_cam_idx} visibility: {visible}, x: {x}, y: {y}")
                        
                        # Testing rendering single gaussian splat
                        # rendered_image, _, _, _ = render_single_gaussian(other_camera, gaussians, gaussian_idx=gaussian_idx)
                        rendered_image_all, _,rendered_depth_all,_ = render_gaussians_with_exclusion(other_camera, gaussians, exclude_indices=[])
                        rendered_image_exclude, _,rendered_depth_exclude,_ = render_gaussians_with_exclusion(other_camera, gaussians, exclude_indices=[gaussian_idx])
                        rendered_image_all = fix_image(rendered_image_all)
                        rendered_image_exclude = fix_image(rendered_image_exclude)
                        
                        print(f"SHAPE DEPTH IMNPUT: {rendered_depth_all.shape}")
                        def depth_to_rgb(depth_map):
                            # Convert to numpy array if needed
                            if isinstance(depth_map, torch.Tensor):
                                depth_map = depth_map.detach().cpu().numpy()
                            # Squeeze channel dimension if present (e.g., [1, H, W] -> [H, W])
                            if depth_map.ndim == 3 and depth_map.shape[0] == 1:
                                depth_map = np.squeeze(depth_map, axis=0)
                            # Now depth_map should be [H, W]
                            depth_norm = cv2.normalize(depth_map, None, 0, 255, cv2.NORM_MINMAX)
                            depth_norm = depth_norm.astype(np.uint8)
                            # Apply colormap (expects [H, W])
                            depth_rgb = cv2.applyColorMap(depth_norm, cv2.COLORMAP_JET)
                            return depth_rgb
                        depth_image = depth_to_rgb(rendered_depth_all)
                        
                        if visible:
                            fetched_nonzero_diff = save_images_and_difference(rendered_image_all, rendered_image_exclude, int(x), int(y))
                        
                        # Get mask for the single gaussian
                        # non_black_mask = np.any(rendered_image != 0, axis=2)
                        # num_non_black_pixels = np.count_nonzero(non_black_mask)
                        # print(f"Render for {other_cam_idx} of non-black pixels: {num_non_black_pixels}")
                        
                        # NOTE: remplaced logging of original image with rendered image of single splat
                        image = other_camera.original_image.cpu().numpy().transpose(1, 2, 0)
                        if image.dtype != np.uint8:
                            image = np.clip(image * 255, 0, 255).astype(np.uint8)
                        image = depth_image
                        print(f"DEPTH SHAPE: {depth_image.shape}")
                    
                    if visible and x is not None and y is not None:
                        mask_id = sam_masks[other_cam_idx][sam_level, y, x].item() # x y or y x???
                        votes.append((other_cam_idx, mask_id))
                        
                        if self.log_to_rerun:
                            pass
                            # image[non_black_mask] = (227,114,34)
                            # cv2.circle(image, (int(x), int(y)), radius=5, color=(255, 0, 0), thickness=-1)
                    
                    if self.log_to_rerun:
                        # Transform from world frame to camera frame (inverse transform)
                        world2cam = np.linalg.inv(other_camera.world_view_transform_no_t.cpu().numpy())
                        t = world2cam[:3, 3]
                        R = world2cam[:3, :3]
                        rot_q = mat_to_quat(torch.from_numpy(R).unsqueeze(0)).squeeze(0).numpy()
                        K = other_camera.intrinsic_matrix.cpu().numpy()
                        log_camera_pose(
                            f"gs_{gaussian_idx}/camera_{other_cam_idx}",
                            t,
                            np.array([rot_q[0], rot_q[1], rot_q[2], rot_q[3]]),
                            K,
                            other_camera.image_width,
                            other_camera.image_height,
                            image=image,
                        )
                        
                # Apply consensus and update the current camera's mask
                if votes:
                    consensus_id = self.apply_consensus_rule(votes)
                    # Project Gaussian to current camera and update mask in local neighborhood
                    x_curr, y_curr, visible_curr = self.project_3d_points_to_image(gaussian_3d, camera)
                    
                    if visible_curr and consensus_id >= 0 and x_curr is not None and y_curr is not None:
                        # Update a small neighborhood around the projected point
                        H, W = refined_mask.shape[1], refined_mask.shape[2]
                        changes_made = 0  # Track changes for this Gaussian
    
                        if 0 <= y_curr < H and 0 <= x_curr < W:
                            if refined_mask[sam_level, y_curr, x_curr] != consensus_id:
                                refined_mask[sam_level, y_curr, x_curr] = consensus_id
                                changes_made += 1
                        
                        # Call debug visualization if changes were made
                        if self.visualize_matches and changes_made > 0:
                            self.debug_visualize_projections(
                                gaussian_3d, votes, consensus_id, cameras, sam_masks, 
                                sam_level, current_cam_idx=cam_idx, max_pairs=2, gaussian_idx=gaussian_idx
                            )                        
                if self.log_to_rerun:
                    input("Pause: press a key to continue")  # Pause AFTER FIRST GS

            refined_masks.append(refined_mask)
        
        return refined_masks


    def project_3d_points_to_image_batch(self, camera: Camera, gaussians: GaussianModel, gaussian_indices=None, index_cam=0, use_depth=False):
        """
        Project batch of 3D points in world coordinates into 2D image pixel coordinates.
        
        Parameters:
        - points_3d (torch.Tensor): A tensor of shape (N, 3) representing points in world coordinates.
        - camera (Camera): Camera object
        - gaussian_indices: indices for logging (optional)
        - index_cam: camera index for logging
        
        Returns:
        - u, v (torch.Tensor): pixel coordinates of shape (N,) each
        - visible (torch.Tensor): boolean mask of shape (N,) indicating visibility
        """
        points_3d = gaussians.get_xyz[gaussian_indices] if gaussian_indices is not None else gaussians.get_xyz
        N = points_3d.shape[0]
        
        # Convert points to homogeneous coordinates (add a fourth '1' coordinate)
        ones = torch.ones(N, 1, device=points_3d.device)
        points_3d_homogeneous = torch.cat([points_3d, ones], dim=1)  # (N, 4)
        
        # Get coordinates in camera space (batch matrix multiplication)
        points_camera = (camera.world_view_transform_no_t @ points_3d_homogeneous.T).T  # (N, 4)
        
        # Logging only for first point if enabled and batch size is 1
        if self.log_to_rerun and N == 1 and gaussian_indices is not None:
            rr.log(f"gs_{gaussian_indices[0]}/camera_{index_cam}/camera_pose/gs_in_cam", 
                rr.Points3D(points_camera[0, :3].cpu(), radii=0.01, colors=[0, 0, 255]))
        
        # Apply projection matrix to map to clip space
        points_clip = (camera.projection_matrix_no_t @ points_camera.T).T  # (N, 4)
        
        # Perspective division
        w = points_clip[:, 3]  # (N,)
        # Avoid division by zero
        w = torch.where(torch.abs(w) < 1e-8, torch.sign(w) * 1e-8, w)
        points_ndc = points_clip / w.unsqueeze(1)  # (N, 4)
        
        # Viewport transformation
        u = points_ndc[:, 0] * (camera.image_width / 2.0) + camera.cx   # (N,)
        v = points_ndc[:, 1] * (camera.image_height / 2.0) + camera.cy  # (N,)
        
        # Check bounds
        in_bounds = (u >= 0) & (u < camera.image_width) & (v >= 0) & (v < camera.image_height)
        
        # Check if points are in front of the camera (z > 0 in camera space)
        is_in_front = points_camera[:, 2] > 0  # (N,)
        visible = is_in_front & in_bounds  # (N,)
        
        
        DEPTH_DIFF_THRESHOLD = 0.15 # 15cm
        DIST_OPTICAL_CENTER_IMAGE = 0.1 # 10cm (took from rerun image metadata)
        if use_depth==True:
            # print(f"Visibility before depth check: {visible}")
            u_int = u.cpu().numpy().astype(int)
            v_int = v.cpu().numpy().astype(int)
            
            # TODO: despaxx this setting to zero
            u_int[~visible.cpu().numpy()] = 0
            v_int[~visible.cpu().numpy()] = 0
            
            cam2world = np.linalg.inv(camera.world_view_transform_no_t.cpu().numpy())
            t = cam2world[:3, 3]
            diff = points_3d.cpu().numpy() - t  # shape: (N, 3)
            dist_image_point = np.linalg.norm(diff, axis=1) - DIST_OPTICAL_CENTER_IMAGE  # shape: (N,)
            # dist_image_point = np.linalg.norm(points_3d.cpu().numpy() - t) - DIST_OPTICAL_CENTER_IMAGE
            rendered_depth = camera.depth_map[:, v_int, u_int].detach()  
            visible_depth = (
                torch.abs(torch.from_numpy(dist_image_point).to(rendered_depth.device) - rendered_depth) < DEPTH_DIFF_THRESHOLD
            )
            visible = visible & visible_depth
            
            if self.log_to_rerun:
                print(f"Euclidean distance (from aprox image plane) = {dist_image_point}, shape: {dist_image_point.shape}")
                print(f"Rendered depth ({int(u[0])},{int(v[0])}) = {rendered_depth}, shape: {rendered_depth.shape}") # shape 1,H,W 
                print(f"After depth chekcing: {visible_depth}, total verdict: {visible}")

            if self.log_to_rerun == True and visible.flatten().any() == True:
                image = camera.original_image.cpu().numpy().transpose(1, 2, 0)
                all_splat_masks = np.zeros_like(image[:, :, 0])
                # print(f"shape all masks {all_splat_masks.shape}")
                for i, gaussian_idx in enumerate(gaussian_indices):
                    if visible.flatten()[i] == True:
                        rendered_image, radii, _, _ = render_single_gaussian(camera, gaussians, gaussian_idx=gaussian_idx)
                        rendered_image = fix_image(rendered_image)
                        # Get mask for the single gaussian
                        non_black_mask = np.any(rendered_image != 0, axis=2)
                        num_non_black_pixels = np.count_nonzero(non_black_mask)
                        covariance_matrix = gaussians.get_covariance_full_matrix()[gaussian_idx]
                        # print(f"splat ID = {gaussian_idx}):"
                        #     f"\n   non-black:{num_non_black_pixels},"
                        #     f"\n   opacity:{gaussians.get_opacity[gaussian_idx].item()},"
                        #     #   f"\n   cov:\n{covariance_matrix},"
                        #     #   f"\n   eigs:\n{torch.linalg.eigvals(covariance_matrix)},"
                        #     f"\n   radii value: {radii.item()}")
                    
                        rr.log(
                            f"trajectory_segment_{gaussian_idx}",
                            rr.LineStrips3D(
                                [t.tolist(), points_3d[i].tolist()],
                                colors=[0, 255, 255],
                                radii=0.002,
                            ),
                        )
                        all_splat_masks = np.logical_or(all_splat_masks, non_black_mask)
                R = cam2world[:3, :3]
                rot_q = mat_to_quat(torch.from_numpy(R).unsqueeze(0)).squeeze(0).numpy()
                K = camera.intrinsic_matrix.cpu().numpy()
                if image.dtype != np.uint8:
                    image = np.clip(image * 255, 0, 255).astype(np.uint8)
                # cv2.circle(image, (int(u[0]), int(v[0])), radius=5, color=(255, 0, 0), thickness=-1)
                image[all_splat_masks] = (227,114,34)
                log_camera_pose(
                    f"gs/camera",
                    t,
                    np.array([rot_q[0], rot_q[1], rot_q[2], rot_q[3]]),
                    K,
                    camera.image_width,
                    camera.image_height,
                    image=image,
                )       
        return u, v, visible

    def collect_mask_votes_batch(self, points_3d, overlapping_cam_indices, cameras, sam_masks, 
                            sam_level=0, gaussian_indices=None, gaussians=None):
        """
        Collect mask ID votes for a batch of 3D points from overlapping cameras.
        
        Parameters:
        - points_3d (torch.Tensor): shape (N, 3) - batch of 3D points
        - overlapping_cam_indices: list of camera indices that overlap with current camera
        - cameras: list of camera objects
        - sam_masks: list of SAM masks
        - sam_level: SAM level to use
        - gaussian_indices: indices for logging
        
        Returns:
        - votes_list: list of votes for each point, where each vote is [(cam_idx, mask_id), ...]
        """
        N = points_3d.shape[0]
        votes_list = [[] for _ in range(N)]
        
        for other_cam_idx in overlapping_cam_indices:
            other_camera = cameras[other_cam_idx]
            
            if self.vote_collection_strategy == "rasterizing":
                # print(f"Collecting votes for camera {other_cam_idx} using rasterizing strategy")
                
                i = 0
                for gaussian_index in gaussian_indices:
                    if i % 10 != 0:
                        # Skip 9 of 10 gaussians for now (runtime)
                        i += 1
                        continue
                    image, _, _, _ = render_single_gaussian(other_camera, gaussians, gaussian_idx=gaussian_index)
                    if not isinstance(image, np.ndarray):
                        image = image.detach().cpu().numpy()
                        image = np.transpose(image, (1, 2, 0))
                    if image.dtype != np.uint8:
                        image = np.clip(image * 255, 0, 255).astype(np.uint8)
                    if image.ndim == 2:
                        image = np.stack([image]*3, axis=-1)  # Make grayscale 3-channel
                    if image.shape[2] == 1:
                        image = np.repeat(image, 3, axis=2)
                    image = np.ascontiguousarray(image)
 
                    # Obtain mask from image
                    splat_binary_mask = np.any(image != 0, axis=2)
                    # print(f"Number of non-black pixels in rendered image for Gaussian {gaussian_index} in camera {other_cam_idx}: {np.count_nonzero(splat_binary_mask)}")
                    if sam_masks[other_cam_idx] is not None and np.count_nonzero(splat_binary_mask):
                        mask_id = self._get_most_common_id_in_mask(sam_masks[other_cam_idx], splat_binary_mask)
                        if mask_id >= 0:
                            votes_list[i].append((other_cam_idx, mask_id))
                            # print(f"Collected vote for Gaussian {gaussian_index}/{i} in camera {other_cam_idx}: mask_id={mask_id}")
                    i += 1
            elif self.vote_collection_strategy == "projection":
                # print(f"Collecting votes for camera {other_cam_idx} using projection strategy")
                # Project all points to this camera in parallel
                u, v, visible = self.project_3d_points_to_image_batch(
                    points_3d, other_camera, gaussian_indices, other_cam_idx
                )
                
                # Logging for single point if enabled
                if self.log_to_rerun and N == 1 and gaussian_indices is not None:
                    print(f"Camera {other_cam_idx} visibility: {visible[0].item()}, x: {u[0].item()}, y: {v[0].item()}")
                    
                    image = other_camera.original_image.cpu().numpy().transpose(1, 2, 0)
                    if image.dtype != np.uint8:
                        image = np.clip(image * 255, 0, 255).astype(np.uint8)
                
                # Get mask IDs for visible points
                if sam_masks[other_cam_idx] is not None:
                    mask_shape = sam_masks[other_cam_idx].shape
                    H, W = mask_shape[1], mask_shape[2]
                    
                    for i in range(N):
                        if visible[i]:
                            x, y = int(u[i].item()), int(v[i].item())
                            if 0 <= y < H and 0 <= x < W:
                                mask_id = sam_masks[other_cam_idx][sam_level, y, x].item()
                                votes_list[i].append((other_cam_idx, mask_id))
                                
                                # Logging for single point
                                if self.log_to_rerun and N == 1 and i == 0:
                                    cv2.circle(image, (x, y), radius=5, color=(255, 0, 0), thickness=-1)
            
            # Camera pose logging for single point
            if self.log_to_rerun and N == 1 and gaussian_indices is not None:
                world2cam = np.linalg.inv(other_camera.world_view_transform_no_t.cpu().numpy())
                t = world2cam[:3, 3]
                R = world2cam[:3, :3]
                rot_q = mat_to_quat(torch.from_numpy(R).unsqueeze(0)).squeeze(0).numpy()
                K = other_camera.intrinsic_matrix.cpu().numpy()
                log_camera_pose(
                    f"gs_{gaussian_indices[0]}/camera_{other_cam_idx}",
                    t,
                    np.array([rot_q[0], rot_q[1], rot_q[2], rot_q[3]]),
                    K,
                    other_camera.image_width,
                    other_camera.image_height,
                    image=image,
                )
        
        return votes_list

    def refine_sam_masks_batch(self, cameras, sam_masks, gaussians, sam_level=0):
        """Refine SAM masks using multi-view consistency with GPU-parallelized processing"""
        
        # Pre-compute overlapping camera pairs for efficiency
        print("Computing camera overlaps...")
        overlapping_pairs = self.find_overlapping_cameras(cameras)
        
        # Build adjacency map for quick lookup
        overlap_map = {}
        for i in range(len(cameras)):
            overlap_map[i] = set()
        
        for cam1_idx, cam2_idx in overlapping_pairs:
            overlap_map[cam1_idx].add(cam2_idx)
            overlap_map[cam2_idx].add(cam1_idx)
            
        print(f"Found {len(overlapping_pairs)} overlapping camera pairs")
        
        refined_masks = []
        
        for cam_idx, camera in tqdm(enumerate(cameras), total=len(cameras), desc="Refining masks"):
            if sam_masks[cam_idx] is None:
                refined_masks.append(None)
                continue
                
            original_mask = sam_masks[cam_idx].clone()
            refined_mask = original_mask.clone()
            
            # Get cameras that overlap with current camera
            overlapping_cam_indices = list(overlap_map[cam_idx])
            
            if not overlapping_cam_indices:
                # No overlaps, keep original mask
                refined_masks.append(refined_mask)
                continue
            
            # Sample subset of Gaussians for efficiency (every 10th Gaussian)
            sample_step = 1
            num_gaussians = gaussians.get_xyz.shape[0]
            
            if self.log_to_rerun:
                rr.init("sam_refinement", spawn=True)
                rr.log(
                    "world_frame",
                    rr.Arrows3D(
                        vectors=[[1, 0, 0], [0, 1, 0], [0, 0, 1]],
                        colors=[[255, 0, 0], [0, 255, 0], [0, 0, 255]],
                    ),
                )
                rr.log(f"gaussian_pointcloud", rr.Points3D(gaussians.get_xyz.cpu(), radii=0.005, colors=[0, 255, 0]))
            
            # Process Gaussians in batches for GPU parallelization
            batch_size = 4096 if not self.log_to_rerun else 1  # Use batch size 1 for logging
            
            for batch_start in range(0, num_gaussians, batch_size * sample_step):
                batch_end = min(batch_start + batch_size * sample_step, num_gaussians)
                
                # Get batch of Gaussian indices
                gaussian_indices = list(range(batch_start, batch_end, sample_step))
                if not gaussian_indices:
                    continue
                    
                # Extract batch of 3D positions
                batch_gaussians_3d = gaussians.get_xyz[gaussian_indices]  # (batch_size, 3)
                
                # Logging for single point
                if self.log_to_rerun and len(gaussian_indices) == 1:
                    gaussian_3d_cpu = batch_gaussians_3d[0].cpu()
                    rr.log(f"gs_{gaussian_indices[0]}", rr.Points3D(gaussian_3d_cpu, radii=0.01, colors=[255, 0, 0]))
                
                # Collect votes for all points in batch from overlapping cameras
                votes_list = self.collect_mask_votes_batch(
                    batch_gaussians_3d, overlapping_cam_indices, cameras, sam_masks, 
                    sam_level, gaussian_indices, gaussians
                )
                
                if self.vote_collection_strategy == "projection":
                    # Project batch to current camera
                    u_curr, v_curr, visible_curr = self.project_3d_points_to_image_batch(
                        batch_gaussians_3d, camera
                    )
                    
                    # Process each point in the batch
                    for i, (gaussian_idx, votes) in enumerate(zip(gaussian_indices, votes_list)):
                        if not votes:
                            continue
                            
                        # Apply consensus rule
                        consensus_id = self.apply_consensus_rule(votes)
                        
                        if visible_curr[i] and consensus_id >= 0:
                            x_curr, y_curr = int(u_curr[i].item()), int(v_curr[i].item())
                            
                            # Update mask
                            H, W = refined_mask.shape[1], refined_mask.shape[2]
                            changes_made = 0
                            
                            if 0 <= y_curr < H and 0 <= x_curr < W:
                                if refined_mask[sam_level, y_curr, x_curr] != consensus_id:
                                    refined_mask[sam_level, y_curr, x_curr] = consensus_id
                                    changes_made += 1
                            
                            # Debug visualization for single point
                            if self.visualize_matches and changes_made > 0:
                                self.debug_visualize_projections(
                                    batch_gaussians_3d[i], votes, consensus_id, cameras, sam_masks, 
                                    sam_level, current_cam_idx=cam_idx, max_pairs=2, gaussian_idx=gaussian_idx
                                )
                        
                        # Logging pause for single point
                        if self.log_to_rerun and len(gaussian_indices) == 1:
                            input("Pause: press a key to continue")
                elif self.vote_collection_strategy == "rasterizing":
                    for i, (gaussian_idx, votes) in enumerate(zip(gaussian_indices, votes_list)):
                        if not votes:
                            continue
                        
                        # Apply consensus rule
                        consensus_id = self.apply_consensus_rule(votes)
                        
                        image, _, _, _ = render_single_gaussian(camera, gaussians, gaussian_idx=gaussian_idx)
                        if not isinstance(image, np.ndarray):
                            image = image.detach().cpu().numpy()
                            image = np.transpose(image, (1, 2, 0))
                        if image.dtype != np.uint8:
                            image = np.clip(image * 255, 0, 255).astype(np.uint8)
                        if image.ndim == 2:
                            image = np.stack([image]*3, axis=-1)  # Make grayscale 3-channel
                        if image.shape[2] == 1:
                            image = np.repeat(image, 3, axis=2)
                        image = np.ascontiguousarray(image)
    
                        # Obtain mask from image
                        splat_binary_mask = np.any(image != 0, axis=2)
                        mask_id = -1
                        if np.count_nonzero(splat_binary_mask):
                            mask_id = self._get_most_common_id_in_mask(refined_mask, splat_binary_mask)
                        if mask_id != consensus_id and consensus_id >= 0:
                            print(f"Updating mask for camera {cam_idx} for Gaussian {gaussian_idx} with consensus ID {consensus_id} (replacing {mask_id})")
                            refined_mask[sam_level, splat_binary_mask] = consensus_id
            refined_masks.append(refined_mask)
        
        return refined_masks
    
    def _get_most_common_id_in_mask(self, image: torch.Tensor, mask: torch.Tensor, channel: int = 0) -> int:
        """
        Given an image [C, H, W] and a binary mask [H, W], return the most common ID
        at the specified channel inside the masked region.

        Args:
            image (torch.Tensor): Input tensor of shape [C, H, W].
            mask (torch.Tensor): Binary mask of shape [H, W].
            channel (int): Channel index containing semantic IDs.

        Returns:
            int: Most common ID value inside the mask.
        """
        # Extract the semantic ID map from the specified channel
        id_map = image[channel]  # [H, W]

        # Apply mask
        masked_ids = id_map[mask.astype(bool)]

        if masked_ids.numel() == 0:
            return -1  # No valid IDs in mask

        # Find most common ID
        ids, counts = torch.unique(masked_ids, return_counts=True)
        most_common_id = ids[counts.argmax()].item()

        return most_common_id
    
    def refine_sam_masks_multistage(self, cameras: list[Camera], sam_masks, gaussians, sam_level=0):
        
        refined_masks = []
        
        # Write depth map to camera instance.
        for cam_idx, camera in tqdm(enumerate(cameras), total=len(cameras), desc="Writing depth maps to camera frames"):
            _, _, rendered_depth, _ = render_gaussians_with_exclusion(camera, gaussians, exclude_indices=None)
            camera.depth_map = rendered_depth
                
        original_mask = sam_masks[cam_idx].clone()
        refined_mask = original_mask.clone()
        
        num_gaussians = gaussians.get_xyz.shape[0]
        gaussian_indices = None # [31879]
        splat_camera_correspondence = torch.empty(
            (len(gaussian_indices) if gaussian_indices is not None else num_gaussians, len(cameras)), dtype=torch.bool)
   
        if self.log_to_rerun:
            rr.init("Sam_Refinement_Multistage", spawn=True)
            rr.log(
                "world_frame",
                rr.Arrows3D(
                    vectors=[[1, 0, 0], [0, 1, 0], [0, 0, 1]],
                    colors=[[255, 0, 0], [0, 255, 0], [0, 0, 255]],
                ),
            )
            rr.log(f"gaussian_pointcloud", rr.Points3D(gaussians.get_xyz.cpu(), radii=0.005, colors=[0, 255, 0]))
            if gaussian_indices is not None:
                rr.log(f"selected_splats", rr.Points3D(gaussians.get_xyz[gaussian_indices].cpu(), radii=0.01, colors=[255, 0, 0]))

        for cam_idx, camera in tqdm(enumerate(cameras), total=len(cameras), desc="Writing splat to cam correspondence"):
            # Project batch to current camera
            _, _, visible_curr = self.project_3d_points_to_image_batch(
                camera=camera, gaussians=gaussians, gaussian_indices=gaussian_indices, use_depth=True
            )
            if self.log_to_rerun:
                input("Pause: press a key to continue")
                
            splat_camera_correspondence[:, cam_idx] = visible_curr
<<<<<<< HEAD
            
        print(f"Corr matrix shape {splat_camera_correspondence.shape}")
=======
>>>>>>> 93fabc95
                
        if self.log_to_rerun:
            print(f"matrix: \n{splat_camera_correspondence}")
            input("Pause: press a key to continue")
        
        return refined_masks<|MERGE_RESOLUTION|>--- conflicted
+++ resolved
@@ -1397,14 +1397,71 @@
                 input("Pause: press a key to continue")
                 
             splat_camera_correspondence[:, cam_idx] = visible_curr
-<<<<<<< HEAD
             
         print(f"Corr matrix shape {splat_camera_correspondence.shape}")
-=======
->>>>>>> 93fabc95
                 
         if self.log_to_rerun:
             print(f"matrix: \n{splat_camera_correspondence}")
             input("Pause: press a key to continue")
         
+
+        print(f"splat_camera_correspondence.shape: {splat_camera_correspondence.shape}")
+        for gaussian_id, splat_visibility_in_cams in enumerate(splat_camera_correspondence):
+            for i, camera in enumerate(cameras):
+                if splat_visibility_in_cams[i]:
+                    rendered_image, _, _, _ = render_single_gaussian(camera, gaussians, gaussian_id)
+                    rendered_image = fix_image(rendered_image)  # Convert to proper format
+                    non_black_mask = np.any(rendered_image != 0, axis=2)
+
+                    if not non_black_mask.any():
+                        print("Nothing rendered. Skipping...")
+                        continue
+                    
+                    # Fix the mask extraction - get the SAM mask channel first
+                    sam_mask_channel = sam_masks[i][sam_level].cpu().numpy()  # [H, W]
+                    rendered_ids = sam_mask_channel * non_black_mask.astype(int)  # Fixed: use multiplication
+                    
+                    # Create RGB visualizations
+                    plt.figure(figsize=(20, 5))
+
+                    # 1. Original SAM mask as RGB
+                    plt.subplot(1, 4, 1)
+                    img = camera.original_sam_mask.cpu().numpy().transpose(1, 2, 0)[:, :, 0]
+                    plt.imshow(img)
+                    plt.title(f'SAM Mask - Camera {i}')
+                    plt.axis('off')
+
+                    # 2. Rendered IDs as RGB
+                    plt.subplot(1, 4, 2)
+                    rendered_ids_rgb = plt.cm.tab10(rendered_ids / 10.0)[:, :, :3]  # Convert to RGB
+                    plt.imshow(rendered_ids_rgb)
+                    plt.title(f'Rendered IDs - Gaussian {gaussian_id}')
+                    plt.axis('off')
+
+                    # 3. Non-black mask (Gaussian footprint binary)
+                    plt.subplot(1, 4, 3)
+                    plt.imshow(non_black_mask, cmap='gray')
+                    plt.title(f'Non-black Mask\n(Gaussian Footprint)')
+                    plt.axis('off')
+
+                    # 4. Gaussian footprint (original rendered image)
+                    plt.subplot(1, 4, 4)
+                    plt.imshow(rendered_image)
+                    plt.title(f'Gaussian Footprint\n(Rendered Image)')
+                    plt.axis('off')
+
+                    plt.suptitle(f'Gaussian {gaussian_id} in Camera {i}', fontsize=16)
+                    plt.tight_layout()
+                    plt.show()
+
+                    # Print info
+                    unique_sam_ids = np.unique(sam_mask_channel[sam_mask_channel > 0])
+                    unique_rendered_ids = np.unique(rendered_ids[rendered_ids > 0])
+                    print(f"Gaussian {gaussian_id}, Camera {i}:")
+                    print(f"  SAM mask unique IDs: {unique_sam_ids}")
+                    print(f"  Rendered IDs: {unique_rendered_ids}")
+                    print(f"  Footprint pixels: {np.count_nonzero(non_black_mask)}")
+                    print("-" * 50)
+                    # exit()    
+
         return refined_masks